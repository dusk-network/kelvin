--- conflicted
+++ resolved
@@ -4,27 +4,19 @@
 use bytehash::ByteHash;
 
 pub use cardinality::{Cardinality, Count, Counter};
-<<<<<<< HEAD
+
 pub use max_key::{MaxKey, MaxKeyType};
-=======
-pub use key::{Key, KeyType};
->>>>>>> 4c79aee0
 
 use crate::{Content, Sink, Source};
 
 mod annotation_macro;
 mod cardinality;
-<<<<<<< HEAD
+
 mod max_key;
 
 /// Wrapper trait for hiding generics when working on select functions
 pub trait Annotation<A: Clone> {
     /// Returns the annotation of &self, if any.
-=======
-mod key;
-
-pub trait Annotation<A: Clone> {
->>>>>>> 4c79aee0
     fn annotation(&self) -> Option<Cow<A>>;
 }
 
